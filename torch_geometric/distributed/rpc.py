import logging
import threading
from abc import ABC, abstractmethod
from typing import Any, Callable, Dict, List, Optional

from torch._C._distributed_rpc import _is_current_rpc_agent_set
from torch.distributed import rpc

from torch_geometric.distributed.dist_context import DistContext, DistRole

try:
    from torch._C._distributed_rpc import _is_current_rpc_agent_set
except Exception:

    def _is_current_rpc_agent_set() -> bool:
        return False


_rpc_init_lock = threading.RLock()


def rpc_is_initialized() -> bool:
    return _is_current_rpc_agent_set()


def rpc_require_initialized(func: Callable) -> Callable:
    if hasattr(rpc, 'api'):
        return rpc.api._require_initialized(func)
    return func


@rpc_require_initialized
def global_all_gather(obj, timeout: Optional[int] = None) -> Any:
    r"""Gathers objects from all groups in a list."""
    if timeout is None:
        return rpc.api._all_gather(obj)
    return rpc.api._all_gather(obj, timeout=timeout)


@rpc_require_initialized
def global_barrier(timeout: Optional[int] = None) -> None:
    r"""Block until all local and remote RPC processes."""
    try:
        global_all_gather(obj=None, timeout=timeout)
    except RuntimeError:
        logging.error('Failed to respond to global barrier')


def init_rpc(
    current_ctx: DistContext,
    master_addr: str,
    master_port: int,
    num_rpc_threads: int = 16,
    rpc_timeout: float = 240.0,
    rpc_worker_names: Optional[Dict[DistRole, List[str]]] = None,
):
    with _rpc_init_lock:
        if rpc_is_initialized():
            return

        if current_ctx is None:
            raise RuntimeError("'dist_context' has not been set in 'init_rpc'")

        options = rpc.TensorPipeRpcBackendOptions(
            _transports=['ibv', 'uv'],
            _channels=['mpt_uv', 'basic'],
            num_worker_threads=num_rpc_threads,
            rpc_timeout=rpc_timeout,
            init_method=f'tcp://{master_addr}:{master_port}',
        )

        rpc.init_rpc(
            name=current_ctx.worker_name,
            rank=current_ctx.global_rank,
            world_size=current_ctx.global_world_size,
            rpc_backend_options=options,
        )

        global_barrier(timeout=rpc_timeout)


def shutdown_rpc(id: str = None, graceful: bool = True,
                 timeout: float = 240.0):
    with _rpc_init_lock:
        if rpc_is_initialized():
<<<<<<< HEAD
            logging.info(f"Shutdown rpc {id} (graceful={graceful})")
=======
            logging.info(f"Shutdown RPC in {id}"
                         f"{' gracefully' if graceful else ''}")
>>>>>>> 25b2f208
            rpc.shutdown(graceful, timeout)
        else:
            logging.info(f'RPC in {id} not initialized.')


class RPCRouter:
    r"""A router to get the worker based on the partition ID."""
    def __init__(self, partition_to_workers: List[List[str]]):
        for pid, rpc_worker_list in enumerate(partition_to_workers):
            if len(rpc_worker_list) == 0:
                raise ValueError('No RPC worker is in worker list')
        self.partition_to_workers = partition_to_workers
        self.rpc_worker_indices = [0 for _ in range(len(partition_to_workers))]

    def get_to_worker(self, partition_idx: int) -> str:
        rpc_worker_list = self.partition_to_workers[partition_idx]
        worker_idx = self.rpc_worker_indices[partition_idx]
        router_worker = rpc_worker_list[worker_idx]
        self.rpc_worker_indices[partition_idx] = ((worker_idx + 1) %
                                                  len(rpc_worker_list))
        return router_worker


@rpc_require_initialized
def rpc_partition_to_workers(
    current_ctx: DistContext,
    num_partitions: int,
    current_partition_idx: int,
):
    r"""Performs an :obj:`all_gather` to get the mapping between partition and
    workers.
    """
    ctx = current_ctx
    partition_to_workers = [[] for _ in range(num_partitions)]
    gathered_results = global_all_gather(
        (ctx.role, num_partitions, current_partition_idx))
    for worker_name, (role, nparts, idx) in gathered_results.items():
        partition_to_workers[idx].append(worker_name)
    return partition_to_workers


class RPCCallBase(ABC):
    r"""A wrapper base class for RPC calls in remote processes."""
    @abstractmethod
    def rpc_sync(self, *args, **kwargs):
        pass

    @abstractmethod
    def rpc_async(self, *args, **kwargs):
        pass


_rpc_call_lock = threading.RLock()
_rpc_call_id: int = 0
_rpc_call_pool: Dict[int, RPCCallBase] = {}


@rpc_require_initialized
def rpc_register(call: RPCCallBase) -> int:
    r"""Registers a call for RPC requests."""
    global _rpc_call_id, _rpc_call_pool

    with _rpc_call_lock:
        call_id = _rpc_call_id
        _rpc_call_id += 1
        if call_id in _rpc_call_pool:
            raise RuntimeError("Registered function twice in 'rpc_register'")
        _rpc_call_pool[call_id] = call

    return call_id


def _rpc_async_call(call_id: int, *args, **kwargs):
    r"""Entry point for RPC requests."""
    return _rpc_call_pool.get(call_id).rpc_async(*args, **kwargs)


@rpc_require_initialized
def rpc_async(worker_name: str, call_id: int, args=None, kwargs=None):
    r"""Performs an asynchronous RPC request and returns a future."""
    return rpc.rpc_async(
        to=worker_name,
        func=_rpc_async_call,
        args=(call_id, *args),
        kwargs=kwargs,
    )


def _rpc_sync_call(call_id: int, *args, **kwargs):
    r"""Entry point for synchronous RPC requests."""
    return _rpc_call_pool.get(call_id).rpc_sync(*args, **kwargs)


@rpc_require_initialized
def rpc_sync(worker_name: str, call_id: int, args=None, kwargs=None):
    r"""Performs a synchronous RPC request and returns a future."""
    future = rpc.rpc_async(
        to=worker_name,
        func=_rpc_sync_call,
        args=(call_id, *args),
        kwargs=kwargs,
    )
    return future.wait()<|MERGE_RESOLUTION|>--- conflicted
+++ resolved
@@ -83,12 +83,8 @@
                  timeout: float = 240.0):
     with _rpc_init_lock:
         if rpc_is_initialized():
-<<<<<<< HEAD
-            logging.info(f"Shutdown rpc {id} (graceful={graceful})")
-=======
             logging.info(f"Shutdown RPC in {id}"
                          f"{' gracefully' if graceful else ''}")
->>>>>>> 25b2f208
             rpc.shutdown(graceful, timeout)
         else:
             logging.info(f'RPC in {id} not initialized.')
