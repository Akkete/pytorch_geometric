--- conflicted
+++ resolved
@@ -252,14 +252,8 @@
                     o_dict[dst_node_type_j] += o_j
         return o_dict
 
-<<<<<<< HEAD
     def foward(self, x: Union[Dict[NodeType, Tensor], Tensor],
                edge_index: Optional[Union[Dict[EdgeType, Tensor], Tensor]] = None,
-=======
-    def foward(self, x: [Union[Dict[NodeType, Tensor], Tensor]],
-               edge_index: Optional[Union[Dict[EdgeType, Tensor],
-                                          Tensor]] = None,
->>>>>>> 498dbd99
                node_type: OptTensor = None, edge_type: OptTensor = None):
         r"""
         Args:
