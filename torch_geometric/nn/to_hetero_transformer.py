--- conflicted
+++ resolved
@@ -566,16 +566,10 @@
                 return tuple(_recurse(v) for v in value)
             else:
                 return value
-<<<<<<< HEAD
         print('node.type:',node.type)
-        print('isinstance(node.args[0], Node):',isinstance(node.args[0], Node))
+        print('isinstance(node.args[0], Node):',
+            isinstance(node.args[0], Node))
         print('node.args[0]:',node.args[0])
-=======
-
-        print('node:', node.type)
-        print('isinstance(node.args[0], Node):',
-              isinstance(node.args[0], Node))
->>>>>>> 8bbbeca9
         if node.type is not None and isinstance(node.args[0], Node):
             output = node.args[0]
             if self.is_node_level(output):
