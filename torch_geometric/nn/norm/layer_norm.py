--- conflicted
+++ resolved
@@ -1,8 +1,4 @@
-<<<<<<< HEAD
-from typing import Dict, Optional, Union
-=======
-from typing import List, Optional, Union
->>>>>>> 5778c656
+from typing import  List, Dict, Optional, Union
 
 import torch
 import torch.nn.functional as F
@@ -169,16 +165,12 @@
             torch.nn.init.ones_(self.weight)
             torch.nn.init.zeros_(self.bias)
 
-<<<<<<< HEAD
-    def fused_forward(self, x: Tensor, type_vec: Tensor) -> Tensor:
-=======
-    def forward(
+    def fused_forward(
         self,
         x: Tensor,
         type_vec: OptTensor = None,
         type_ptr: Optional[Union[Tensor, List[int]]] = None,
     ) -> Tensor:
->>>>>>> 5778c656
         r"""
         .. note::
             Either :obj:`type_vec` or :obj:`type_ptr` needs to be specified.
@@ -231,13 +223,14 @@
         self,
         x: Union[Tensor, Dict[Union[NodeType, EdgeType], Tensor]],
         type_vec: Optional[Tensor] = None,
+        type_ptr: Optional[Union[Tensor, List[int]]] = None,
     ) -> Union[Tensor, Dict[Union[NodeType, EdgeType], Tensor]]:
 
         if isinstance(x, dict):
             return self.dict_forward(x)
 
         elif isinstance(x, Tensor) and type_vec is not None:
-            return self.fused_forward(x, type_vec)
+            return self.fused_forward(x, type_vec, type_ptr)
 
         raise ValueError(f"Encountered invalid forward types in "
                          f"'{self.__class__.__name__}'")
