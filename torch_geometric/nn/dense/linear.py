--- conflicted
+++ resolved
@@ -386,7 +386,6 @@
         out_dict = {}
 
         if torch_geometric.typing.WITH_GMM:
-<<<<<<< HEAD
             xs = [x_dict[key] for key in x_dict.keys()]
             weights = [
                 self.lins[self.get_key(key)].weight.t()
@@ -398,16 +397,6 @@
                 ]
             else:
                 biases = None
-
-=======
-            xs, weights, biases = [], [], []
-            for key, lin in self.lins.items():
-                if key in x_dict:
-                    xs.append(x_dict[key])
-                    weights.append(lin.weight.t())
-                    biases.append(lin.bias)
-            biases = None if biases[0] is None else biases
->>>>>>> 9236cb70
             outs = pyg_lib.ops.grouped_matmul(xs, weights, biases)
             for key, out in zip(self.lins.keys(), outs):
                 if key in x_dict:
@@ -417,14 +406,7 @@
                 if key in x_dict:
                     out_dict[key] = lin(x_dict[key])
 
-<<<<<<< HEAD
-        return {
-            key: self.lins[self.get_key(key)](x)
-            for key, x in x_dict.items()
-        }
-=======
         return out_dict
->>>>>>> 9236cb70
 
     @torch.no_grad()
     def initialize_parameters(self, module, input):
